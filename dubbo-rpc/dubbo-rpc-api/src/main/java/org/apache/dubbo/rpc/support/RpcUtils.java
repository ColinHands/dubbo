--- conflicted
+++ resolved
@@ -1,4 +1,3 @@
-<<<<<<< HEAD
 /*
  * Licensed to the Apache Software Foundation (ASF) under one or more
  * contributor license agreements.  See the NOTICE file distributed with
@@ -24,6 +23,7 @@
 import org.apache.dubbo.common.utils.StringUtils;
 import org.apache.dubbo.rpc.Invocation;
 import org.apache.dubbo.rpc.InvokeMode;
+import org.apache.dubbo.rpc.RpcException;
 import org.apache.dubbo.rpc.RpcInvocation;
 
 import java.lang.reflect.Method;
@@ -201,211 +201,6 @@
         }
         return isOneway;
     }
-}
-=======
-/*
- * Licensed to the Apache Software Foundation (ASF) under one or more
- * contributor license agreements.  See the NOTICE file distributed with
- * this work for additional information regarding copyright ownership.
- * The ASF licenses this file to You under the Apache License, Version 2.0
- * (the "License"); you may not use this file except in compliance with
- * the License.  You may obtain a copy of the License at
- *
- *     http://www.apache.org/licenses/LICENSE-2.0
- *
- * Unless required by applicable law or agreed to in writing, software
- * distributed under the License is distributed on an "AS IS" BASIS,
- * WITHOUT WARRANTIES OR CONDITIONS OF ANY KIND, either express or implied.
- * See the License for the specific language governing permissions and
- * limitations under the License.
- */
-package org.apache.dubbo.rpc.support;
-
-import org.apache.dubbo.common.URL;
-import org.apache.dubbo.common.logger.Logger;
-import org.apache.dubbo.common.logger.LoggerFactory;
-import org.apache.dubbo.common.utils.ReflectUtils;
-import org.apache.dubbo.common.utils.StringUtils;
-import org.apache.dubbo.rpc.Invocation;
-import org.apache.dubbo.rpc.InvokeMode;
-import org.apache.dubbo.rpc.RpcException;
-import org.apache.dubbo.rpc.RpcInvocation;
-
-import java.lang.reflect.Method;
-import java.lang.reflect.Type;
-import java.util.concurrent.CompletableFuture;
-import java.util.concurrent.atomic.AtomicLong;
-
-import static org.apache.dubbo.rpc.Constants.$INVOKE;
-import static org.apache.dubbo.rpc.Constants.$INVOKE_ASYNC;
-import static org.apache.dubbo.rpc.Constants.ASYNC_KEY;
-import static org.apache.dubbo.rpc.Constants.AUTO_ATTACH_INVOCATIONID_KEY;
-import static org.apache.dubbo.rpc.Constants.ID_KEY;
-import static org.apache.dubbo.rpc.Constants.RETURN_KEY;
-/**
- * RpcUtils
- */
-public class RpcUtils {
-
-    private static final Logger logger = LoggerFactory.getLogger(RpcUtils.class);
-    private static final AtomicLong INVOKE_ID = new AtomicLong(0);
-
-    public static Class<?> getReturnType(Invocation invocation) {
-        try {
-            if (invocation != null && invocation.getInvoker() != null
-                    && invocation.getInvoker().getUrl() != null
-                    && !invocation.getMethodName().startsWith("$")) {
-                String service = invocation.getInvoker().getUrl().getServiceInterface();
-                if (StringUtils.isNotEmpty(service)) {
-                    Class<?> invokerInterface = invocation.getInvoker().getInterface();
-                    Class<?> cls = invokerInterface != null ? ReflectUtils.forName(invokerInterface.getClassLoader(), service)
-                            : ReflectUtils.forName(service);
-                    Method method = cls.getMethod(invocation.getMethodName(), invocation.getParameterTypes());
-                    if (method.getReturnType() == void.class) {
-                        return null;
-                    }
-                    return method.getReturnType();
-                }
-            }
-        } catch (Throwable t) {
-            logger.warn(t.getMessage(), t);
-        }
-        return null;
-    }
-
-    public static Type[] getReturnTypes(Invocation invocation) {
-        try {
-            if (invocation != null && invocation.getInvoker() != null
-                    && invocation.getInvoker().getUrl() != null
-                    && !invocation.getMethodName().startsWith("$")) {
-                String service = invocation.getInvoker().getUrl().getServiceInterface();
-                if (StringUtils.isNotEmpty(service)) {
-                    Class<?> invokerInterface = invocation.getInvoker().getInterface();
-                    Class<?> cls = invokerInterface != null ? ReflectUtils.forName(invokerInterface.getClassLoader(), service)
-                            : ReflectUtils.forName(service);
-                    Method method = cls.getMethod(invocation.getMethodName(), invocation.getParameterTypes());
-                    if (method.getReturnType() == void.class) {
-                        return null;
-                    }
-                    return ReflectUtils.getReturnTypes(method);
-                }
-            }
-        } catch (Throwable t) {
-            logger.warn(t.getMessage(), t);
-        }
-        return null;
-    }
-
-    public static Long getInvocationId(Invocation inv) {
-        String id = inv.getAttachment(ID_KEY);
-        return id == null ? null : new Long(id);
-    }
-
-    /**
-     * Idempotent operation: invocation id will be added in async operation by default
-     *
-     * @param url
-     * @param inv
-     */
-    public static void attachInvocationIdIfAsync(URL url, Invocation inv) {
-        if (isAttachInvocationId(url, inv) && getInvocationId(inv) == null && inv instanceof RpcInvocation) {
-            ((RpcInvocation) inv).setAttachment(ID_KEY, String.valueOf(INVOKE_ID.getAndIncrement()));
-        }
-    }
-
-    private static boolean isAttachInvocationId(URL url, Invocation invocation) {
-        String value = url.getMethodParameter(invocation.getMethodName(), AUTO_ATTACH_INVOCATIONID_KEY);
-        if (value == null) {
-            // add invocationid in async operation by default
-            return isAsync(url, invocation);
-        } else if (Boolean.TRUE.toString().equalsIgnoreCase(value)) {
-            return true;
-        } else {
-            return false;
-        }
-    }
-
-    public static String getMethodName(Invocation invocation) {
-        if ($INVOKE.equals(invocation.getMethodName())
-                && invocation.getArguments() != null
-                && invocation.getArguments().length > 0
-                && invocation.getArguments()[0] instanceof String) {
-            return (String) invocation.getArguments()[0];
-        }
-        return invocation.getMethodName();
-    }
-
-    public static Object[] getArguments(Invocation invocation) {
-        if ($INVOKE.equals(invocation.getMethodName())
-                && invocation.getArguments() != null
-                && invocation.getArguments().length > 2
-                && invocation.getArguments()[2] instanceof Object[]) {
-            return (Object[]) invocation.getArguments()[2];
-        }
-        return invocation.getArguments();
-    }
-
-    public static Class<?>[] getParameterTypes(Invocation invocation) {
-        if ($INVOKE.equals(invocation.getMethodName())
-                && invocation.getArguments() != null
-                && invocation.getArguments().length > 1
-                && invocation.getArguments()[1] instanceof String[]) {
-            String[] types = (String[]) invocation.getArguments()[1];
-            if (types == null) {
-                return new Class<?>[0];
-            }
-            Class<?>[] parameterTypes = new Class<?>[types.length];
-            for (int i = 0; i < types.length; i++) {
-                parameterTypes[i] = ReflectUtils.forName(types[0]);
-            }
-            return parameterTypes;
-        }
-        return invocation.getParameterTypes();
-    }
-
-    public static boolean isAsync(URL url, Invocation inv) {
-        boolean isAsync;
-        if (Boolean.TRUE.toString().equals(inv.getAttachment(ASYNC_KEY))) {
-            isAsync = true;
-        } else {
-            isAsync = url.getMethodParameter(getMethodName(inv), ASYNC_KEY, false);
-        }
-        return isAsync;
-    }
-
-    public static boolean isReturnTypeFuture(Invocation inv) {
-        Class<?> clazz;
-        if (inv instanceof RpcInvocation) {
-            clazz = ((RpcInvocation) inv).getReturnType();
-        } else {
-            clazz = getReturnType(inv);
-        }
-        return (clazz != null && CompletableFuture.class.isAssignableFrom(clazz)) || isGenericAsync(inv);
-    }
-
-    public static InvokeMode getInvokeMode(URL url, Invocation inv) {
-        if (isReturnTypeFuture(inv)) {
-            return InvokeMode.FUTURE;
-        } else if (isAsync(url, inv)) {
-            return InvokeMode.ASYNC;
-        } else {
-            return InvokeMode.SYNC;
-        }
-    }
-
-    public static boolean isGenericAsync(Invocation inv) {
-        return $INVOKE_ASYNC.equals(inv.getMethodName());
-    }
-
-    public static boolean isOneway(URL url, Invocation inv) {
-        boolean isOneway;
-        if (Boolean.FALSE.toString().equals(inv.getAttachment(RETURN_KEY))) {
-            isOneway = true;
-        } else {
-            isOneway = !url.getMethodParameter(getMethodName(inv), RETURN_KEY, true);
-        }
-        return isOneway;
-    }
 
     public static RpcException getRpcException(Class<?> type, URL url, Invocation invocation, Throwable e) {
         RpcException re = new RpcException("Failed to invoke remote service: " + type + ", method: "
@@ -417,5 +212,4 @@
     public static int getErrorCode(Throwable e) {
         return RpcException.UNKNOWN_EXCEPTION;
     }
-}
->>>>>>> e5ca42bc
+}