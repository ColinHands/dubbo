--- conflicted
+++ resolved
@@ -43,11 +43,7 @@
  */
 public abstract class ListenableRouter extends AbstractRouter implements ConfigurationListener {
     public static final String NAME = "LISTENABLE_ROUTER";
-<<<<<<< HEAD
-    private static final String RULE_SUFFIX = ".router-condition";
-=======
     private static final String RULE_SUFFIX = ".condition-router";
->>>>>>> c679d0b9
     public static final int DEFAULT_PRIORITY = 200;
     private static final Logger logger = LoggerFactory.getLogger(ListenableRouter.class);
     private ConditionRouterRule routerRule;
